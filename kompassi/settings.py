# encoding: utf-8

import os
import warnings
from email.utils import parseaddr

from django.utils.translation import ugettext_lazy as _
from django.contrib.messages import constants as messages

import environ


env = environ.Env(DEBUG=(bool, False),)  # set default values and casting

# silence warning from .env not existing
with warnings.catch_warnings():
    warnings.simplefilter('ignore')
    environ.Env.read_env()  # reading .env file


def mkpath(*parts):
    return os.path.abspath(os.path.join(os.path.dirname(__file__), '..', *parts))


MKPATH = mkpath

DEBUG = env.bool('DEBUG', default=False)

CORS_ORIGIN_ALLOW_ALL = DEBUG
CORS_URLS_REGEX = r'^/(api|oauth2)/.*$'
CORS_ORIGIN_WHITELIST = env('CORS_ORIGIN_WHITELIST', default='').split()

ADMINS = [parseaddr(addr) for addr in env('ADMINS', default='').split(',') if addr]

MANAGERS = ADMINS

DATABASES = {
    # NOTE: sqlite NOT supported! PostgreSQL is required.
    # This is just for collectstatic etc. to work without database.
    'default': env.db(default='sqlite://db.sqlite3'),
}

CACHES = {
    'default': env.cache(default='locmemcache://'),
}

ALLOWED_HOSTS = env('ALLOWED_HOSTS', default='').split()

TIME_ZONE = 'Europe/Helsinki'

DATE_FORMAT = 'j.n.Y'
SHORT_DATE_FORMAT = DATE_FORMAT
DATE_FORMAT_STRFTIME = '%d.%m.%Y'

DATETIME_FORMAT = 'j.n.Y G:i:s'
SHORT_DATETIME_FORMAT = DATETIME_FORMAT
DATETIME_FORMAT_STRFTIME = '%d.%m.%Y %H:%M:%S'

LANGUAGE_CODE = 'fi'
LANGUAGES = (
    ('fi', _('Finnish')),
    ('en', _('English')),
)
SITE_ID = 1
USE_I18N = True
USE_L10N = True
USE_TZ = True

MEDIA_ROOT = mkpath('media')
MEDIA_URL = '/media/'
STATIC_ROOT = mkpath('static')
STATIC_URL = '/static/'

STATICFILES_DIRS = (
)

STATICFILES_FINDERS = (
    'django.contrib.staticfiles.finders.FileSystemFinder',
    'django.contrib.staticfiles.finders.AppDirectoriesFinder',
    # 'django.contrib.staticfiles.finders.DefaultStorageFinder',
)

SECRET_KEY = env.str('SECRET_KEY', default=('' if not DEBUG else 'xxx'))

MIDDLEWARE = (
    # 'django_prometheus.middleware.PrometheusBeforeMiddleware',
    'corsheaders.middleware.CorsMiddleware',
    'csp.middleware.CSPMiddleware',
    'django.middleware.clickjacking.XFrameOptionsMiddleware',
    'django.middleware.common.CommonMiddleware',
    'django.contrib.sessions.middleware.SessionMiddleware',
    'django.middleware.csrf.CsrfViewMiddleware',
    'django.contrib.auth.middleware.AuthenticationMiddleware',
    'oauth2_provider.middleware.OAuth2TokenMiddleware',
    'django.contrib.messages.middleware.MessageMiddleware',
    'core.middleware.PageWizardMiddleware',
    'django.middleware.locale.LocaleMiddleware',
    'django_babel.middleware.LocaleMiddleware',
    # 'django_prometheus.middleware.PrometheusAfterMiddleware',
)

ROOT_URLCONF = 'kompassi.urls'
WSGI_APPLICATION = 'kompassi.wsgi.application'
APPEND_SLASH = False
SECURE_PROXY_SSL_HEADER = ('HTTP_X_FORWARDED_PROTO', 'https')


TEMPLATES = [
    {
        'BACKEND': 'django.template.backends.django.DjangoTemplates',
        'DIRS': [
            mkpath('kompassi', 'templates'),
        ],
        'OPTIONS': {
            'context_processors': [
                'core.context_processors.core_context',
                'feedback.context_processors.feedback_context',
                'django.template.context_processors.debug',
                'django.template.context_processors.request',
                'django.contrib.auth.context_processors.auth',
                'django.contrib.messages.context_processors.messages',
            ],
            'loaders': [
                # PyPugJS part:   ##############################
                ('pypugjs.ext.django.Loader', (
                    'django.template.loaders.filesystem.Loader',
                    'django.template.loaders.app_directories.Loader',
                ))
            ],
            'builtins': [
                'pypugjs.ext.django.templatetags',
            ],
        },
    },
]

TEST_RUNNER = 'django.test.runner.DiscoverRunner'

INSTALLED_APPS = (
    'django.contrib.auth',
    'django.contrib.contenttypes',
    'django.contrib.sessions',
    'django.contrib.sites',
    'django.contrib.messages',
    'django.contrib.staticfiles',
    'django.contrib.admin',

    'pypugjs.ext.django',
    'crispy_forms',
    'oauth2_provider',
    # 'nexmo',
    'django_babel',
    'django_prometheus',
<<<<<<< HEAD
    'rest_framework',
=======
    'lippukala',
    'paikkala',
>>>>>>> 01cd4b12

    'core',
    'programme',
    'labour',
    'labour_common_qualifications',
    'tickets',
    'payments',
    'mailings',
    'api',
    'api_v2',
    'api_v3',
    'badges',
    'access',
    # 'sms',
    'membership',
    'intra',
    'desuprofile_integration',
    'enrollment',
    'feedback',
    'event_log',
    'surveys',
    'directory',
    'listings',

    'organizations.tracon_ry',
    'organizations.aicon_ry',
    'organizations.yukitea_ry',
    'organizations.luutakomero_ry',

    'events.tracon9',
    'events.traconx',
    'events.hitpoint2015',
    'events.kuplii2015',
    'events.mimicon2015',
    'events.animecon2015',
    'events.yukicon2016',
    'events.finncon2016',
    'events.frostbite2016',
    'events.tracon11',
    'events.kuplii2016',
    'events.aicon2016',
    'events.kawacon2016',
    'events.mimicon2016',
    'events.desucon2016',
    'events.lakeuscon2016',
    'events.animecon2016',
    'events.hitpoint2017',
    'events.tylycon2017',
    'events.shippocon2016',
    'events.yukicon2017',
    'events.frostbite2017',
    'events.kuplii2017',
    'events.tracon2017',
    'events.popcult2017',
    'events.desucon2017',
    'events.ropecon2017',
    'events.kawacon2017',
    'events.worldcon75',
    'events.frostbite2018',
    'events.yukicon2018',
    'events.nippori2017',
    'events.kuplii2018',
    'events.tracon2018',
    'events.aicon2018',
    'events.popcultday2018',
    'events.desucon2018',
    'events.matsucon2018',
    'events.ropecon2018',
    'events.finncon2018',
    'events.mimicon2018',
    'events.yukicon2019',
    'events.frostbite2019',
    'events.desucon2019',
    'events.tracon2019',
    'events.finncon2020',
    'events.kuplii2019',
    'events.nekocon2019',
    'events.popcult2019',
    'events.hitpoint2019',
    'events.hypecon2019',
    'events.traconjvk2019',
    # 'events.traconpaidat2019',
)

LOGGING = {
    'version': 1,
    'disable_existing_loggers': False,
    'formatters': {
        'verbose': {
            'format': '%(levelname)s %(asctime)s %(module)s %(process)d %(thread)d %(message)s'
        },
        'simple': {
            'format': '%(levelname)s %(message)s'
        },
    },
    'filters': {
        'require_debug_false': {
            '()': 'django.utils.log.RequireDebugFalse'
        }
    },
    'handlers': {
        'mail_admins': {
            'level': 'ERROR',
            'filters': ['require_debug_false'],
            'class': 'django.utils.log.AdminEmailHandler'
        },
        'console': {
            'level': 'DEBUG' if DEBUG else 'WARNING',
            'class': 'logging.StreamHandler',
            'formatter': 'verbose'
        },
    },
    'loggers': {
        'django.request': {
            'handlers': ['console', 'mail_admins'],
            'level': 'ERROR',
            'propagate': True,
        },
        'celery': {
            'handlers': ['console'],
            'level': 'DEBUG' if DEBUG else 'WARNING',
            'propagate': True
        },
        'kompassi': {
            'handlers': ['console'],
            'level': 'DEBUG' if DEBUG else 'WARNING',
            'propagate': True
        },
        'requests': {
            'handlers': ['console'],
            'level': 'DEBUG' if DEBUG else 'WARNING',
            'propagate': True
        },
    }
}

REST_FRAMEWORK = {
    # Use Django's standard `django.contrib.auth` permissions,
    # or allow read-only access for unauthenticated users.
    'DEFAULT_PERMISSION_CLASSES': [
        'rest_framework.permissions.DjangoModelPermissionsOrAnonReadOnly'
    ]
}

LOGIN_URL = '/login'

CRISPY_TEMPLATE_PACK = 'bootstrap3'

# TODO script-src unsafe-inline needed at least by feedback.js. unsafe-eval needed by Knockout (roster.js).
# XXX style-src unsafe-inline is just basic plebbery and should be eradicated.
CSP_DEFAULT_SRC = "'none'"
CSP_SCRIPT_SRC = "'self' 'unsafe-inline' 'unsafe-eval'"
CSP_CONNECT_SRC = "'self'"
CSP_IMG_SRC = "'self'"
CSP_STYLE_SRC = "'self' 'unsafe-inline'"
CSP_FONT_SRC = "'self'"
CSP_FORM_ACTION = "'self'"
CSP_FRAME_ANCESTORS = "'none'"
X_FRAME_OPTIONS = 'DENY'


MESSAGE_TAGS = {
    messages.ERROR: 'danger',
}


KOMPASSI_PUBLIC_URL = env('KOMPASSI_PUBLIC_URL', default='/')
KOMPASSI_APPLICATION_NAME = 'Kompassi'
KOMPASSI_INSTALLATION_NAME = env('KOMPASSI_INSTALLATION_NAME', default='Kompassi (DEV)')
KOMPASSI_INSTALLATION_NAME_ILLATIVE = 'Kompassin kehitys\u00ADinstanssiin' if DEBUG else 'Kompassiin'
KOMPASSI_INSTALLATION_NAME_GENITIVE = 'Kompassin kehitys\u00ADinstanssin' if DEBUG else 'Kompassin'
KOMPASSI_INSTALLATION_NAME_PARTITIVE = 'Kompassin kehitys\u00ADinstanssia' if DEBUG else 'Kompassia'
KOMPASSI_INSTALLATION_SLUG = env('KOMPASSI_INSTALLATION_SLUG', default='turskadev')
KOMPASSI_PRIVACY_POLICY_URL = 'https://confluence.tracon.fi/display/CONDB/Rekisteriseloste'
FEEDBACK_PRIVACY_POLICY_URL = 'https://ry.tracon.fi/tietosuoja/rekisteriselosteet/kompassi-palaute'

# Confluence & co. require a group of users
KOMPASSI_NEW_USER_GROUPS = ['users']
KOMPASSI_MAY_SEND_INFO_GROUP_NAME = 'kompassi-maysendinfo'

AUTHENTICATION_BACKENDS = (
    'core.backends.PasswordlessLoginBackend',
    'django.contrib.auth.backends.ModelBackend',
)


# Default region for parsing phone numbers
# Passed as the second argument to python-phonenumbers' .parse
KOMPASSI_PHONENUMBERS_DEFAULT_REGION = 'FI'

# Default format for normalizing phone numbers
# getattr'd from phonenumbers.PhoneNumberFormat with itself as default
KOMPASSI_PHONENUMBERS_DEFAULT_FORMAT = 'INTERNATIONAL'


# Sending email
if env('EMAIL_HOST', default=''):
    EMAIL_HOST = env('EMAIL_HOST')
else:
    EMAIL_BACKEND = 'django.core.mail.backends.dummy.EmailBackend'

DEFAULT_FROM_EMAIL = env('DEFAULT_FROM_EMAIL', default='spam@example.com')
GOOGLE_ANALYTICS_TOKEN = env('GOOGLE_ANALYTICS_TOKEN', default='')


if 'payments' in INSTALLED_APPS:
    from payments.defaults import CHECKOUT_PARAMS  # noqafoo


if 'lippukala' in INSTALLED_APPS:
    import tickets.lippukala_integration

    LIPPUKALA_PREFIXES = tickets.lippukala_integration.PREFIXES
    LIPPUKALA_LITERATE_KEYSPACES = tickets.lippukala_integration.KEYSPACES

    LIPPUKALA_CODE_MIN_N_DIGITS = 7
    LIPPUKALA_CODE_MAX_N_DIGITS = 7

    # NOTE these will be overridden by the respective fields in TicketsEventMeta
    # however, they need to be defined in settings or lippukala will barf.
    LIPPUKALA_PRINT_LOGO_PATH = mkpath('events', 'mimicon2016', 'static', 'images', 'mimicon2016_logo.png')
    LIPPUKALA_PRINT_LOGO_SIZE_CM = (3.0, 3.0)


if env('BROKER_URL', default=''):
    INSTALLED_APPS = INSTALLED_APPS + ('background_tasks',)
    BROKER_URL = env('BROKER_URL')
    CELERY_ACCEPT_CONTENT = ['json']

    # EMAIL_BACKEND = 'djcelery_email.backends.CeleryEmailBackend'

    CELERY_SEND_TASK_ERROR_EMAILS = not DEBUG
    SERVER_EMAIL = DEFAULT_FROM_EMAIL

    CELERY_TASK_SERIALIZER = 'json'
    CELERY_RESULT_SERIALIZER = 'json'


if 'api' in INSTALLED_APPS:
    KOMPASSI_APPLICATION_USER_GROUP = '{KOMPASSI_INSTALLATION_SLUG}-apps'.format(**locals())


if 'api_v2' in INSTALLED_APPS:
    AUTHENTICATION_BACKENDS = (
        'oauth2_provider.backends.OAuth2Backend',
    ) + AUTHENTICATION_BACKENDS

    OAUTH2_PROVIDER = dict(
        SCOPES=dict(
            read='Tietää nimesi, sähköpostiosoitteesi, puhelinnumerosi ja syntymäaikasi',
            write='Muokata käyttäjä- ja henkilötietojasi',
        )
    )


if 'nexmo' in INSTALLED_APPS:
    NEXMO_USERNAME = env('NEXMO_USERNAME', default='username')
    NEXMO_PASSWORD = env('NEXMO_PASSWORD', default='password')
    NEXMO_FROM = env('NEXMO_FROM', default='358505551234')
    NEXMO_INBOUND_KEY = env('NEXMO_INBOUND_KEY', default='deadbeef')


if env('KOMPASSI_CROWD_APPLICATION_NAME', default=''):
    INSTALLED_APPS = INSTALLED_APPS + ('crowd_integration',)
    KOMPASSI_CROWD_APPLICATION_NAME = env('KOMPASSI_CROWD_APPLICATION_NAME')
    KOMPASSI_CROWD_APPLICATION_PASSWORD = env('KOMPASSI_CROWD_APPLICATION_PASSWORD')
    KOMPASSI_CROWD_HOST = env('KOMPASSI_CROWD_HOST', default='https://crowd.tracon.fi')
    KOMPASSI_CROWD_BASE_URL = '{host}/crowd/rest/usermanagement/1'.format(host=KOMPASSI_CROWD_HOST)


if 'desuprofile_integration' in INSTALLED_APPS:
    KOMPASSI_DESUPROFILE_HOST = env('KOMPASSI_DESUPROFILE_HOST', default='https://desucon.fi')
    KOMPASSI_DESUPROFILE_OAUTH2_CLIENT_ID = env('KOMPASSI_DESUPROFILE_OAUTH2_CLIENT_ID', default='kompassi_insecure_client_id')
    KOMPASSI_DESUPROFILE_OAUTH2_CLIENT_SECRET = env('KOMPASSI_DESUPROFILE_OAUTH2_CLIENT_SECRET', default='kompassi_insecure_client_secret')
    KOMPASSI_DESUPROFILE_OAUTH2_SCOPE = ['read']
    KOMPASSI_DESUPROFILE_OAUTH2_AUTHORIZATION_URL = '{KOMPASSI_DESUPROFILE_HOST}/oauth2/authorize/'.format(**locals())
    KOMPASSI_DESUPROFILE_OAUTH2_TOKEN_URL = '{KOMPASSI_DESUPROFILE_HOST}/oauth2/token/'.format(**locals())
    KOMPASSI_DESUPROFILE_API_URL = '{KOMPASSI_DESUPROFILE_HOST}/api/user/me/'.format(**locals())


if 'listings' in INSTALLED_APPS:
    MIDDLEWARE = ('listings.middleware.ListingsMiddleware',) + MIDDLEWARE
    KOMPASSI_LISTING_URLCONFS = {
        'conit.fi': 'listings.site_urlconfs.conit_fi',
        'animecon.fi': 'listings.site_urlconfs.animecon_fi',
    }


# Used by access.SMTPServer. Must be created with ssh-keygen -t rsa -m pem (will not work without -m pem).
KOMPASSI_SSH_PRIVATE_KEY_FILE = env('KOMPASSI_SSH_PRIVATE_KEY_FILE', default='/id_rsa')
KOMPASSI_SSH_KNOWN_HOSTS_FILE = env('KOMPASSI_SSH_KNOWN_HOSTS_FILE', default='/known_hosts')<|MERGE_RESOLUTION|>--- conflicted
+++ resolved
@@ -151,12 +151,9 @@
     # 'nexmo',
     'django_babel',
     'django_prometheus',
-<<<<<<< HEAD
     'rest_framework',
-=======
     'lippukala',
     'paikkala',
->>>>>>> 01cd4b12
 
     'core',
     'programme',
