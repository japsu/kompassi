--- conflicted
+++ resolved
@@ -19,12 +19,9 @@
     'api',
     'api_v2',
     'badges',
-<<<<<<< HEAD
+    'access',
     'nexmo',
     'sms',
-=======
-    'access',
->>>>>>> b30641f6
 ]:
     if app_name in settings.INSTALLED_APPS:
         actual_patterns.append(url(r'', include('{app_name}.urls'.format(app_name=app_name))))
