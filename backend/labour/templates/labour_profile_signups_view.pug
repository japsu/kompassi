extends core_profile_base
block title
  | Työvoima&shy;hakemukset
block profile_content
  if signups_current_events.exists
    h3 Työskentely parhaillaan käynnissä olevissa tapahtumissa
    for signup in signups_current_events
      include labour_profile_signup_box
  if signups_future_events.exists
    h3 Hakemukset tuleviin tapahtumiin
    for signup in signups_future_events
      include labour_profile_signup_box
  if signups_past_events
    h3 Työskentelyhistoria
    if person.allow_work_history_sharing
      p.help-block Olet sallinut <a href='{% url "core_profile_view" %}'>profiilissasi</a> työskentelyhistoriasi näyttämisen niille tapahtumille, joihin haet töihin.
    else
      p.help-block Et ole sallinut <a href='{% url "core_profile_view" %}'>profiilissasi</a> koko työskentelyhistoriasi näyttämistä niille tapahtumille, joihin haet töihin. Työvoimavastaava näkee ainoastaan työskentelyhistoriasi saman järjestäjätahon järjestämissa tapahtumissa.

    .panel.panel-default
      table.table.table-striped
        thead
          tr
            th Tapahtuma
            th Ajankohta
            th Tehtävänimike
            th
        tbody
          for signup in signups_past_events
<<<<<<< HEAD
            tr
              td: a(href="{% url 'core_event_view' signup.event.slug %}") {{ signup.event.name }}
              td {{ signup.event.formatted_start_and_end_date }}
              td {{ signup.some_job_title }}
=======
            if signup.is_accepted
              tr
                td: a(href="{% url 'core_event_view' signup.event.slug %}") {{ signup.event.name }}
                td {{ signup.event.formatted_start_and_end_date }}
                td {{ signup.some_job_title }}
                td
                  if signup.has_work_reference
                    a(href="{% url 'labour:profile_work_reference' signup.event.slug %}") Työtodistus

>>>>>>> 54f635d7
      .panel-footer
        p.text-muted Yhteensä {{ num_signups_past_events }} tapahtuma{{ num_signups_past_events|pluralize:"a" }}.

  if no_signups
    h3 Ei työvoima&shy;hakemuksia
    p Et ole hakenut töihin yhteenkään {{ settings.KOMPASSI_INSTALLATION_NAME_PARTITIVE }} työvoiman&shy;hallintaa käyttävään tapahtumaan.<|MERGE_RESOLUTION|>--- conflicted
+++ resolved
@@ -1,4 +1,5 @@
 extends core_profile_base
+- load i18n
 block title
   | Työvoima&shy;hakemukset
 block profile_content
@@ -27,22 +28,14 @@
             th
         tbody
           for signup in signups_past_events
-<<<<<<< HEAD
             tr
               td: a(href="{% url 'core_event_view' signup.event.slug %}") {{ signup.event.name }}
               td {{ signup.event.formatted_start_and_end_date }}
               td {{ signup.some_job_title }}
-=======
-            if signup.is_accepted
-              tr
-                td: a(href="{% url 'core_event_view' signup.event.slug %}") {{ signup.event.name }}
-                td {{ signup.event.formatted_start_and_end_date }}
-                td {{ signup.some_job_title }}
-                td
-                  if signup.has_work_reference
-                    a(href="{% url 'labour:profile_work_reference' signup.event.slug %}") Työtodistus
+              td
+                if signup.has_work_reference
+                  a(href="{% url 'labour:profile_work_reference' signup.event.slug %}") {% trans "Work reference" %}
 
->>>>>>> 54f635d7
       .panel-footer
         p.text-muted Yhteensä {{ num_signups_past_events }} tapahtuma{{ num_signups_past_events|pluralize:"a" }}.
 
