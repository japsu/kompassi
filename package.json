--- conflicted
+++ resolved
@@ -43,13 +43,8 @@
     "gulp-uglify": "^1.4.2",
     "gulp-util": "^3.0.7",
     "hammerjs": "^2.0.4",
-<<<<<<< HEAD
-    "js-cookie": "^2.0.3",
+    "js-cookie": "^2.0.4",
     "jsdom": "^7.0.1",
-=======
-    "js-cookie": "^2.0.4",
-    "jsdom": "^6.5.1",
->>>>>>> 31318da8
     "knockout": "^3.3.0",
     "lodash": "^3.10.1",
     "mocha": "^2.3.3",
