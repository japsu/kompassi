--- conflicted
+++ resolved
@@ -7,20 +7,9 @@
 import { auth } from "@/auth";
 import AutoSubmitForm from "@/components/AutoSubmitForm";
 import { buildDimensionForm } from "@/components/dimensions/helpers";
-<<<<<<< HEAD
-import { Field, validateFields } from "@/components/forms/models";
+import { Field, Layout, validateFields } from "@/components/forms/models";
 import { SchemaForm } from "@/components/forms/SchemaForm";
-import SchemaFormField from "@/components/forms/SchemaFormField";
-import SchemaFormInput from "@/components/forms/SchemaFormInput";
 import SubmitButton from "@/components/forms/SubmitButton";
-=======
-import { SchemaForm } from "@/components/SchemaForm";
-import { Field, Layout, validateFields } from "@/components/SchemaForm/models";
-import SchemaFormField from "@/components/SchemaForm/SchemaFormField";
-import SchemaFormInput from "@/components/SchemaForm/SchemaFormInput";
-import { SchemaFormResponse } from "@/components/SchemaForm/SchemaFormResponse";
-import SubmitButton from "@/components/SchemaForm/SubmitButton";
->>>>>>> 957fdf33
 import SignInRequired from "@/components/SignInRequired";
 import ViewContainer from "@/components/ViewContainer";
 import ViewHeading from "@/components/ViewHeading";
@@ -230,11 +219,12 @@
               <h5 className="card-title mb-3">
                 {t.attributes.technicalDetails}
               </h5>
-              <SchemaFormResponse
+              <SchemaForm
                 fields={technicalFields}
                 values={technicalValues}
                 layout={Layout.Vertical}
                 messages={translations.SchemaForm}
+                readOnly
               />
             </div>
           </div>
