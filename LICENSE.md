--- conflicted
+++ resolved
@@ -4,6 +4,7 @@
 
     Copyright © 2009–2024 Santtu Pajukanta
     Copyright © 2012–2024 Meeri Panula
+    Copyright © 2014–2024 Jyrki Launonen
     Copyright © 2015–2024 Aarni Koskela, Santeri Hiltunen
     Copyright © 2020–2024 Tuomas Puikkonen
     Copyright © 2024 Arttu Hanska, Juho Juopperi, Anssi Kolehmainen, Maura Kastinen, Natalie Lankila, Otte Mäkipää, Risto Ruuskanen, Hannele Tervo
@@ -11,12 +12,7 @@
     Copyright © 2018 Kalle Kivimaa
     Copyright © 2017 Tomi Simsiö
     Copyright © 2015–2017 Miika Ojamo
-<<<<<<< HEAD
-    Copyright © 2014–2016 Jyrki Launonen
-=======
-    Copyright © 2014–2024 Jyrki Launonen
     Copyright © 2012–2018 Meeri Panula
->>>>>>> 54f635d7
     Copyright © 2009–2015 Jussi Sorjonen
     Copyright © 2014 Pekka Wallendahl
     Copyright © 2013 Esa Ollitervo
